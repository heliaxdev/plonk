use super::linearisation::lineariser;
use super::opening::commitmentOpener;
use super::{
    constraint_system::Variable, permutation::Permutation, proof::Proof, Composer,
    PreProcessedCircuit,
};
use crate::{cs::quotient_poly::QuotientToolkit, srs, transcript::TranscriptProtocol};
use algebra::{curves::PairingEngine, fields::Field};
use ff_fft::{DensePolynomial as Polynomial, EvaluationDomain};
use poly_commit::kzg10::Powers;
use rand_core::{CryptoRng, RngCore};
/// A composer is a circuit builder
/// and will dictate how a cirucit is built
/// We will have a default Composer called `StandardComposer`
pub struct StandardComposer<E: PairingEngine> {
    // n represents the number of arithmetic gates in the circuit
    n: usize,

    // Selector vectors
    //
    // Multiplier selector
    q_m: Vec<E::Fr>,
    // Left wire selector
    q_l: Vec<E::Fr>,
    // Right wire selector
    q_r: Vec<E::Fr>,
    // output wire selector
    q_o: Vec<E::Fr>,
    // constant wire selector
    q_c: Vec<E::Fr>,

    // witness vectors
    w_l: Vec<Variable>,
    w_r: Vec<Variable>,
    w_o: Vec<Variable>,

    perm: Permutation<E>,
}

impl<E: PairingEngine> Composer<E> for StandardComposer<E> {
    // Computes the pre-processed polynomials
    // So the verifier can verify a proof made using this circuit
    fn preprocess(
        &mut self,
        commit_key: &Powers<E>,
        transcript: &mut dyn TranscriptProtocol<E>,
        domain: &EvaluationDomain<E::Fr>,
    ) -> PreProcessedCircuit<E> {
        let k = self.q_m.len();
        assert!(self.q_o.len() == k);
        assert!(self.q_l.len() == k);
        assert!(self.q_r.len() == k);
        assert!(self.q_c.len() == k);
        assert!(self.w_l.len() == k);
        assert!(self.w_r.len() == k);
        assert!(self.w_o.len() == k);

        //1. Pad circuit to a power of two
        self.pad(domain.size as usize - self.n);

        // 2. Convert selector vectors to selector polynomials
        let q_m_poly = Polynomial::from_coefficients_vec(domain.ifft(&self.q_m));
        let q_l_poly = Polynomial::from_coefficients_vec(domain.ifft(&self.q_l));
        let q_r_poly = Polynomial::from_coefficients_vec(domain.ifft(&self.q_r));
        let q_o_poly = Polynomial::from_coefficients_vec(domain.ifft(&self.q_o));
        let q_c_poly = Polynomial::from_coefficients_vec(domain.ifft(&self.q_c));

        // 3. Compute the sigma polynomials
        let (left_sigma_poly, right_sigma_poly, out_sigma_poly) =
            self.perm.compute_sigma_polynomials(self.n, domain);

        // 4. Commit to polynomials
        //
        let q_m_poly_commit = srs::commit(commit_key, &q_m_poly);
        let q_l_poly_commit = srs::commit(commit_key, &q_l_poly);
        let q_r_poly_commit = srs::commit(commit_key, &q_r_poly);
        let q_o_poly_commit = srs::commit(commit_key, &q_o_poly);
        let q_c_poly_commit = srs::commit(commit_key, &q_c_poly);

        let left_sigma_poly_commit = srs::commit(commit_key, &left_sigma_poly);
        let right_sigma_poly_commit = srs::commit(commit_key, &right_sigma_poly);
        let out_sigma_poly_commit = srs::commit(commit_key, &out_sigma_poly);

        //5. Add polynomial commitments to transcript
        //
        transcript.append_commitment(b"q_m", &q_m_poly_commit);
        transcript.append_commitment(b"q_l", &q_l_poly_commit);
        transcript.append_commitment(b"q_r", &q_r_poly_commit);
        transcript.append_commitment(b"q_o", &q_o_poly_commit);
        transcript.append_commitment(b"q_c", &q_c_poly_commit);

        transcript.append_commitment(b"left_sigma", &left_sigma_poly_commit);
        transcript.append_commitment(b"right_sigma", &right_sigma_poly_commit);
        transcript.append_commitment(b"out_sigma", &out_sigma_poly_commit);

        // Append circuit size to transcript
        transcript.circuit_domain_sep(self.circuit_size() as u64);

        PreProcessedCircuit {
            n: self.n,
            selectors: vec![
                (q_m_poly, q_m_poly_commit),
                (q_l_poly, q_l_poly_commit),
                (q_r_poly, q_r_poly_commit),
                (q_o_poly, q_o_poly_commit),
                (q_c_poly, q_c_poly_commit),
            ],
            left_sigma: (left_sigma_poly, left_sigma_poly_commit),
            right_sigma: (right_sigma_poly, right_sigma_poly_commit),
            out_sigma: (out_sigma_poly, out_sigma_poly_commit),
        }
    }

    // Prove will compute the pre-processed polynomials and
    // produce a proof
    fn prove<R: RngCore + CryptoRng>(
        &mut self,
        commit_key: &Powers<E>,
        preprocessed_circuit: &PreProcessedCircuit<E>,
        transcript: &mut dyn TranscriptProtocol<E>,
        mut rng: &mut R,
    ) -> Proof<E> {
        let domain = EvaluationDomain::new(self.n).unwrap();

        //1. Witness Polynomials
        //
        // Convert Variables to Scalars
        let (w_l_scalar, w_r_scalar, w_o_scalar) = self
            .perm
            .witness_vars_to_scalars(&self.w_l, &self.w_r, &self.w_o);

        // IFFT to get lagrange polynomials on witnesses
        let mut w_l_poly = Polynomial::from_coefficients_vec(domain.ifft(&w_l_scalar));
        let mut w_r_poly = Polynomial::from_coefficients_vec(domain.ifft(&w_r_scalar));
        let mut w_o_poly = Polynomial::from_coefficients_vec(domain.ifft(&w_o_scalar));

        // Generate blinding polynomials
        let w_l_blinder = Polynomial::rand(1, &mut rng).mul_by_vanishing_poly(domain);
        let w_r_blinder = Polynomial::rand(1, &mut rng).mul_by_vanishing_poly(domain);
        let w_o_blinder = Polynomial::rand(1, &mut rng).mul_by_vanishing_poly(domain);

        // Blind witness polynomials
        w_l_poly = &w_l_poly + &w_l_blinder;
        w_r_poly = &w_r_poly + &w_r_blinder;
        w_o_poly = &w_o_poly + &w_o_blinder;

        // Commit to witness polynomials
        let w_l_poly_commit = srs::commit(commit_key, &w_l_poly);
        let w_r_poly_commit = srs::commit(commit_key, &w_r_poly);
        let w_o_poly_commit = srs::commit(commit_key, &w_o_poly);
        // Add witnesses to transcript
        transcript.append_commitment(b"w_l", &w_l_poly_commit);
        transcript.append_commitment(b"w_r", &w_r_poly_commit);
        transcript.append_commitment(b"w_o", &w_o_poly_commit);

        // Compute Permutation challenges to the transcript `beta` and `gamma`
        let beta = transcript.challenge_scalar(b"beta");
        transcript.append_scalar(b"beta", &beta);
        let gamma = transcript.challenge_scalar(b"gamma");

        // compute Permutation polynomial
        let (z_poly, z_poly_shifted) = self.perm.compute_permutation_poly(
            &domain,
            rng,
            &w_l_scalar,
            &w_r_scalar,
            &w_o_scalar,
            &(beta, gamma),
        );

        let z_poly_commit = srs::commit(commit_key, &z_poly);
        transcript.append_commitment(b"z", &z_poly_commit);

        // Compute Quotient challenge `alpha`
        let alpha = transcript.challenge_scalar(b"alpha");

        // Compute Quotient polynomial.
        let qt_toolkit = QuotientToolkit::new();
<<<<<<< HEAD
        let (t_x) = qt_toolkit.compute_quotient_poly(
=======
        let (t_hi_poly, t_mid_poly, t_lo_poly) = qt_toolkit.compute_quotient_poly(
>>>>>>> b4e5f72f
            &domain,
            &preprocessed_circuit,
            &z_poly,
            &z_poly_shifted,
            [&w_l_poly, &w_r_poly, &w_o_poly],
            &(alpha, beta, gamma),
        );

        let (t_low_poly, t_mid_poly, t_hi_poly) = self.split_tx_poly(domain.size(), &t_x);

        // Commit polynomials.
<<<<<<< HEAD
        let t_low_commit = srs::commit(commit_key, &t_low_poly);
        let t_mid_commit = srs::commit(commit_key, &t_mid_poly);
        let t_hi_commit = srs::commit(commit_key, &t_hi_poly);

        transcript.append_commitment(b"t_lo", &t_low_commit);
        transcript.append_commitment(b"t_mid", &t_mid_commit);
        transcript.append_commitment(b"t_hi", &t_hi_commit);
=======
        let t_lo_commit = srs::commit(&ck, &t_lo_poly);
        let t_mid_commit = srs::commit(&ck, &t_mid_poly);
        let t_hi_commit = srs::commit(&ck, &t_hi_poly);
>>>>>>> b4e5f72f

        // Compute evaluation challenge `z`
        let z_challenge = transcript.challenge_scalar(b"z");

        // Compute Linearisation polynomial
        let lineariser = lineariser::new();
        let (lin_poly, evaluations) = lineariser.evaluate_linearisation_polynomial(
            transcript,
            &domain,
            &preprocessed_circuit,
            &(alpha, beta, gamma, z_challenge),
            &w_l_poly,
            &w_r_poly,
            &w_o_poly,
<<<<<<< HEAD
            &t_x,
=======
            &t_lo_poly,
            &t_mid_poly,
            &t_hi_poly,
>>>>>>> b4e5f72f
            &z_poly,
            &z_poly_shifted,
        );

        let a_eval = evaluations[0];
        let b_eval = evaluations[1];
        let c_eval = evaluations[2];
        let left_sigma_eval = evaluations[3];
        let right_sigma_eval = evaluations[4];
        let quot_eval = evaluations[5];
        let lin_poly_eval = evaluations[6];
        let z_hat_eval = evaluations[7];

        // Add evaluations to transcript
        transcript.append_scalar(b"a_eval", &a_eval);
        transcript.append_scalar(b"b_eval", &b_eval);
        transcript.append_scalar(b"c_eval", &c_eval);
        transcript.append_scalar(b"left_sig_eval", &left_sigma_eval);
        transcript.append_scalar(b"right_sig_eval", &right_sigma_eval);
        transcript.append_scalar(b"z_hat_eval", &z_hat_eval);
        transcript.append_scalar(b"t_eval", &quot_eval);
        transcript.append_scalar(b"r_eval", &lin_poly_eval);

        // Compute opening challenge `v`
        let v = transcript.challenge_scalar(b"v");

        // Compute opening polynomial
        let comm_opener: commitmentOpener<E> = commitmentOpener::new();
        let (W_z, W_zx) = comm_opener.compute_opening_polynomials(
            domain.group_gen,
            domain.size(),
            z_challenge,
            &lin_poly,
            &evaluations,
            &t_lo_poly,
            &t_mid_poly,
            &t_hi_poly,
            &w_l_poly,
            &w_r_poly,
            &w_o_poly,
            &preprocessed_circuit.left_sigma_poly(),
            &preprocessed_circuit.right_sigma_poly(),
            &z_poly,
            &v,
        );

        let w_z_comm = srs::commit(commit_key, &W_z);
        let w_z_x_comm = srs::commit(commit_key, &W_zx);

        Proof {
            a_comm: w_l_poly_commit,
            b_comm: w_r_poly_commit,
            c_comm: w_o_poly_commit,

            z_comm: z_poly_commit,
            t_lo_comm: t_low_commit,
            t_mid_comm: t_mid_commit,
            t_hi_comm: t_hi_commit,
            w_z_comm: w_z_comm,
            w_zw_comm: w_z_x_comm,
            a_eval: a_eval,
            b_eval: b_eval,
            c_eval: c_eval,
            left_sigma_eval: left_sigma_eval,
            right_sigma_eval: right_sigma_eval,
            lin_poly_eval: lin_poly_eval,
            z_hat_eval: z_hat_eval,
        }
    }

    fn circuit_size(&self) -> usize {
        self.n
    }
}

impl<E: PairingEngine> StandardComposer<E> {
    pub fn new() -> Self {
        StandardComposer::with_expected_size(0)
    }

    // Split `t(X)` poly into three degree-n polynomials.
    pub fn split_tx_poly(
        &self,
        n: usize,
        t_x: &Polynomial<E::Fr>,
    ) -> (Polynomial<E::Fr>, Polynomial<E::Fr>, Polynomial<E::Fr>) {
        (
            Polynomial::from_coefficients_slice(&t_x[0..n]),
            Polynomial::from_coefficients_slice(&t_x[n..2 * n]),
            Polynomial::from_coefficients_slice(&t_x[2 * n..]),
        )
    }

    // Creates a new circuit with an expected circuit size
    // This will allow for less reallocations when building the circuit
    pub fn with_expected_size(expected_size: usize) -> Self {
        StandardComposer {
            n: 0,

            q_m: Vec::with_capacity(expected_size),
            q_l: Vec::with_capacity(expected_size),
            q_r: Vec::with_capacity(expected_size),
            q_o: Vec::with_capacity(expected_size),
            q_c: Vec::with_capacity(expected_size),

            w_l: Vec::with_capacity(expected_size),
            w_r: Vec::with_capacity(expected_size),
            w_o: Vec::with_capacity(expected_size),

            perm: Permutation::new(),
        }
    }

    // Pads the circuit to the next power of two
    // diff is the difference between circuit size and next power of two
    fn pad(&mut self, diff: usize) {
        // Add a zero variable to circuit
        let zero_scalar = E::Fr::zero();
        let zero_var = self.add_input(zero_scalar);

        let zeroes_scalar = vec![zero_scalar; diff];
        let zeroes_var = vec![zero_var; diff];

        self.q_m.extend(zeroes_scalar.iter());
        self.q_l.extend(zeroes_scalar.iter());
        self.q_r.extend(zeroes_scalar.iter());
        self.q_o.extend(zeroes_scalar.iter());
        self.q_c.extend(zeroes_scalar.iter());

        self.w_l.extend(zeroes_var.iter());
        self.w_r.extend(zeroes_var.iter());
        self.w_o.extend(zeroes_var.iter());

        self.n = self.n + diff;
    }

    // Adds a Scalar to the circuit and returns its
    // reference in the constraint system
    fn add_input(&mut self, s: E::Fr) -> Variable {
        self.perm.new_variable(s)
    }

    // Adds an add gate to the circuit
    pub fn add_gate(
        &mut self,
        a: Variable,
        b: Variable,
        c: Variable,
        q_l: E::Fr,
        q_r: E::Fr,
        q_o: E::Fr,
        q_c: E::Fr,
    ) {
        self.w_l.push(a);
        self.w_r.push(b);
        self.w_o.push(c);

        // For an add gate, q_m is zero
        self.q_m.push(E::Fr::zero());

        // Add selector vectors
        self.q_l.push(q_l);
        self.q_r.push(q_r);
        self.q_o.push(q_o);
        self.q_c.push(q_c);

        self.perm.add_variable_to_map(a, b, c, self.n);

        self.n = self.n + 1;
    }

    pub fn mul_gate(
        &mut self,
        a: Variable,
        b: Variable,
        c: Variable,
        q_m: E::Fr,
        q_o: E::Fr,
        q_c: E::Fr,
    ) {
        self.w_l.push(a);
        self.w_r.push(b);
        self.w_o.push(c);

        // For a mul gate q_L and q_R is zero
        self.q_l.push(E::Fr::zero());
        self.q_r.push(E::Fr::zero());

        // Add selector vectors
        self.q_m.push(q_m);
        self.q_o.push(q_o);
        self.q_c.push(q_c);

        self.perm.add_variable_to_map(a, b, c, self.n);

        self.n = self.n + 1;
    }

    pub fn bool_gate(&mut self, a: Variable) {
        self.w_l.push(a);
        self.w_r.push(a);
        self.w_o.push(a);

        self.q_m.push(E::Fr::one());
        self.q_l.push(E::Fr::zero());
        self.q_r.push(E::Fr::zero());
        self.q_o.push(-E::Fr::one());
        self.q_c.push(E::Fr::zero());

        self.perm.add_variable_to_map(a, a, a, self.n);

        self.n = self.n + 1;
    }
}

#[cfg(test)]
mod tests {
    use super::*;
    use algebra::curves::bls12_381::Bls12_381;
    use algebra::fields::bls12_381::Fr;
    use merlin::Transcript;

    use rand::thread_rng;

    // Ensures a + b - c = 0
    fn simple_add_gadget<E: PairingEngine>(
        composer: &mut StandardComposer<E>,
        a: Variable,
        b: Variable,
        c: Variable,
    ) {
        let q_l = E::Fr::one();
        let q_r = E::Fr::one();
        let q_o = -E::Fr::one();
        let q_c = E::Fr::zero();

        composer.add_gate(a, b, c, q_l, q_r, q_o, q_c);
    }

    // Returns a composer with `n` constraints
    fn add_dummy_composer<E: PairingEngine>(n: usize) -> StandardComposer<E> {
        let mut composer = StandardComposer::new();

        let one = E::Fr::one();
        let two = E::Fr::one() + &E::Fr::one();

        let var_one = composer.add_input(one);
        let var_two = composer.add_input(two);

        for _ in 0..n {
            simple_add_gadget(&mut composer, var_one, var_one, var_two);
        }

        // Add a dummy constraint so that we do not have zero polynomials
        composer.q_m.push(E::Fr::from(1));
        composer.q_l.push(E::Fr::from(2));
        composer.q_r.push(E::Fr::from(3));
        composer.q_o.push(E::Fr::from(4));
        composer.q_c.push(E::Fr::from(5));

        let var_six = composer.add_input(E::Fr::from(6.into()));
        let var_seven = composer.add_input(E::Fr::from(7.into()));
        let var_min_twenty = composer.add_input(-E::Fr::from(20.into()));

        composer.w_l.push(var_six);
        composer.w_r.push(var_seven);
        composer.w_o.push(var_min_twenty);

        composer.n = composer.n + 1;

        composer
    }
    #[test]
    fn test_pad() {
        let num_constraints = 100;
        let mut composer: StandardComposer<Bls12_381> = add_dummy_composer(num_constraints);

        // Pad the circuit to next power of two
        let next_pow_2 = composer.n.next_power_of_two() as u64;
        composer.pad(next_pow_2 as usize - composer.n);

        let size = composer.n;
        assert!(size.is_power_of_two());
        assert!(composer.q_m.len() == size);
        assert!(composer.q_l.len() == size);
        assert!(composer.q_o.len() == size);
        assert!(composer.q_r.len() == size);
        assert!(composer.q_c.len() == size);
        assert!(composer.w_l.len() == size);
        assert!(composer.w_r.len() == size);
        assert!(composer.w_o.len() == size);
    }

    //XXX: Move this test into permutation module and make `compute_sigma_permutation` private
    #[test]
    fn test_compute_permutation() {
        let num_constraints = 70;
        let mut composer: StandardComposer<Bls12_381> = add_dummy_composer(num_constraints);

        // Setup srs
        let max_degree = num_constraints.next_power_of_two() + 1;
        let public_parameters = srs::setup(max_degree);
        let (ck, _) = srs::trim(&public_parameters, num_constraints.next_power_of_two()).unwrap();

        // Pad the circuit to next power of two
        let next_pow_2 = composer.n.next_power_of_two() as u64;
        composer.pad(next_pow_2 as usize - composer.n);

        // Compute permutation mappings
        composer.perm.compute_sigma_permutations(composer.n);

        let domain = EvaluationDomain::new(composer.n).unwrap();

        // Create transcript
        let mut transcript = Transcript::new(b"plonk");

        // Pre-process circuit
        let preprocessed_circuit = composer.preprocess(&ck, &mut transcript, &domain);
    }

    #[test]
    fn test_prove_verify() {
        // Common View
        //
        let mut composer: StandardComposer<Bls12_381> = add_dummy_composer(7);
        // setup srs
        // XXX: We have 2 *n here because the blinding polynomials add a few extra terms to the degree, so it's more than n, we can adjust this later on to be less conservative
        let public_parameters = srs::setup(2 * composer.n.next_power_of_two());
        let (ck, vk) = srs::trim(&public_parameters, 2 * composer.n.next_power_of_two()).unwrap();
        let domain = EvaluationDomain::new(composer.n).unwrap();
        // Provers View
        //
        let proof = {
            // setup transcript
            let mut transcript = Transcript::new(b"");
            // Preprocess circuit
            let preprocessed_circuit = composer.preprocess(&ck, &mut transcript, &domain);

            composer.prove(
                &ck,
                &preprocessed_circuit,
                &mut transcript,
                &mut rand::thread_rng(),
            )
        };

        // Verifiers view
        //

        // setup transcript
        let mut transcript = Transcript::new(b"");

        // Preprocess circuit
        let preprocessed_circuit = composer.preprocess(&ck, &mut transcript, &domain);

        // Verify proof
        let ok = proof.verify(&preprocessed_circuit, &mut transcript, &vk);
        assert!(ok);
    }

    #[test]
    fn test_circuit_size() {
        let mut composer: StandardComposer<Bls12_381> = StandardComposer::new();

        let one = Fr::one();
        let two = one + &one;

        let var_one = composer.add_input(one);
        let var_two = composer.add_input(two);

        let n = 20;

        for _ in 0..n {
            simple_add_gadget(&mut composer, var_one, var_one, var_two);
        }

        assert_eq!(n, composer.circuit_size())
    }
}<|MERGE_RESOLUTION|>--- conflicted
+++ resolved
@@ -176,11 +176,7 @@
 
         // Compute Quotient polynomial.
         let qt_toolkit = QuotientToolkit::new();
-<<<<<<< HEAD
         let (t_x) = qt_toolkit.compute_quotient_poly(
-=======
-        let (t_hi_poly, t_mid_poly, t_lo_poly) = qt_toolkit.compute_quotient_poly(
->>>>>>> b4e5f72f
             &domain,
             &preprocessed_circuit,
             &z_poly,
@@ -192,7 +188,6 @@
         let (t_low_poly, t_mid_poly, t_hi_poly) = self.split_tx_poly(domain.size(), &t_x);
 
         // Commit polynomials.
-<<<<<<< HEAD
         let t_low_commit = srs::commit(commit_key, &t_low_poly);
         let t_mid_commit = srs::commit(commit_key, &t_mid_poly);
         let t_hi_commit = srs::commit(commit_key, &t_hi_poly);
@@ -200,11 +195,6 @@
         transcript.append_commitment(b"t_lo", &t_low_commit);
         transcript.append_commitment(b"t_mid", &t_mid_commit);
         transcript.append_commitment(b"t_hi", &t_hi_commit);
-=======
-        let t_lo_commit = srs::commit(&ck, &t_lo_poly);
-        let t_mid_commit = srs::commit(&ck, &t_mid_poly);
-        let t_hi_commit = srs::commit(&ck, &t_hi_poly);
->>>>>>> b4e5f72f
 
         // Compute evaluation challenge `z`
         let z_challenge = transcript.challenge_scalar(b"z");
@@ -219,13 +209,7 @@
             &w_l_poly,
             &w_r_poly,
             &w_o_poly,
-<<<<<<< HEAD
             &t_x,
-=======
-            &t_lo_poly,
-            &t_mid_poly,
-            &t_hi_poly,
->>>>>>> b4e5f72f
             &z_poly,
             &z_poly_shifted,
         );
