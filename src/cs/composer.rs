--- conflicted
+++ resolved
@@ -137,23 +137,9 @@
         let mut w_r_poly = Polynomial::from_coefficients_vec(domain.ifft(&w_r_scalar));
         let mut w_o_poly = Polynomial::from_coefficients_vec(domain.ifft(&w_o_scalar));
 
-<<<<<<< HEAD
-        // Commit to witness polynomials
-=======
-        // Generate blinding polynomials
-        let w_l_blinder = Polynomial::rand(1, &mut rng).mul_by_vanishing_poly(domain);
-        let w_r_blinder = Polynomial::rand(1, &mut rng).mul_by_vanishing_poly(domain);
-        let w_o_blinder = Polynomial::rand(1, &mut rng).mul_by_vanishing_poly(domain);
-
-        // Blind witness polynomials
-        w_l_poly = &w_l_poly + &w_l_blinder;
-        w_r_poly = &w_r_poly + &w_r_blinder;
-        w_o_poly = &w_o_poly + &w_o_blinder;
-
         // 1) Commit to witness polynomials
         // 2) Add them to transcript
         // 3) Place commitments into proof
->>>>>>> 51239155
         let w_l_poly_commit = srs::commit(commit_key, &w_l_poly.coeffs);
         let w_r_poly_commit = srs::commit(commit_key, &w_r_poly.coeffs);
         let w_o_poly_commit = srs::commit(commit_key, &w_o_poly.coeffs);
